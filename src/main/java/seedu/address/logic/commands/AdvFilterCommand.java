--- conflicted
+++ resolved
@@ -18,7 +18,6 @@
 
     public static final String COMMAND_WORD = "advfilter";
 
-<<<<<<< HEAD
     public static final String MESSAGE_USAGE = COMMAND_WORD + ": Filters the contact list by tag values.\n"
             + "Parameters: "
             + PREFIX_TAG + "TAG "
@@ -29,15 +28,6 @@
             + PREFIX_TAG + "friends >= 1\n"
             + "Example 2: " + COMMAND_WORD + " "
             + PREFIX_TAG + "priority != low";
-
-=======
-    public static final String MESSAGE_USAGE = COMMAND_WORD
-            + ": Sorts the contact list by tag values.\n"
-            + "Parameters: t/TAG OPERATOR VALUE\n"
-            + "Available Operators: [=, !=, <, <=, >, >=]\n"
-            + "Example 1: " + COMMAND_WORD + " t/friends >= 1\n"
-            + "Example 2: " + COMMAND_WORD + " t/priority != low\n";
->>>>>>> be806992
 
     public static final String MESSAGE_NO_CONTACT_FOUND = "No contacts match the filter criteria.";
 
