package seedu.address.model.person;

import static java.util.Objects.requireNonNull;
import static seedu.address.commons.util.AppUtil.checkArgument;

/**
 * Represents a Person's phone number in the address book.
 * Guarantees: immutable; is valid as declared in {@link #isValidPhone(String)}
 */
public class Phone {


    public static final String MESSAGE_CONSTRAINTS =
<<<<<<< HEAD
            "Phone numbers should only contain numbers, "
            + "be at least 3 digits, "
            + "and cannot be more than 30 digits long";
=======
            "Phone numbers may begin with a '+', followed by numbers only, and it should be at least 3 digits long";
>>>>>>> 677670f4
    // Updated regex to allow for numbers to start with +
    public static final String VALIDATION_REGEX = "\\+?\\d{3,}";
    public static final int MAX_PHONE_LENGTH = 30;
    public final String value;

    /**
     * Constructs a {@code Phone}.
     *
     * @param phone A valid phone number.
     */
    public Phone(String phone) {
        requireNonNull(phone);
        checkArgument(isValidPhone(phone), MESSAGE_CONSTRAINTS);
        value = phone;
    }

    /**
     * Returns true if a given string is a valid phone number.
     */
    public static boolean isValidPhone(String test) {
        return test.matches(VALIDATION_REGEX) && test.length() <= MAX_PHONE_LENGTH;
    }

    @Override
    public String toString() {
        return value;
    }

    @Override
    public boolean equals(Object other) {
        if (other == this) {
            return true;
        }

        // instanceof handles nulls
        if (!(other instanceof Phone)) {
            return false;
        }

        Phone otherPhone = (Phone) other;
        return value.equals(otherPhone.value);
    }

    @Override
    public int hashCode() {
        return value.hashCode();
    }

}<|MERGE_RESOLUTION|>--- conflicted
+++ resolved
@@ -11,13 +11,11 @@
 
 
     public static final String MESSAGE_CONSTRAINTS =
-<<<<<<< HEAD
+
             "Phone numbers should only contain numbers, "
             + "be at least 3 digits, "
             + "and cannot be more than 30 digits long";
-=======
-            "Phone numbers may begin with a '+', followed by numbers only, and it should be at least 3 digits long";
->>>>>>> 677670f4
+
     // Updated regex to allow for numbers to start with +
     public static final String VALIDATION_REGEX = "\\+?\\d{3,}";
     public static final int MAX_PHONE_LENGTH = 30;
