--- conflicted
+++ resolved
@@ -330,17 +330,10 @@
 1. **When using multiple screens**, if you move the application to a secondary screen, and later switch to using only the primary screen, the GUI will open off-screen. The remedy is to delete the `preferences.json` file created by the application before running the application again.
 2. **If you minimize the Help Window** and then run the `help` command (or use the `Help` menu, or the keyboard shortcut `F1`) again, the original Help Window will remain minimized, and no new Help Window will appear. The remedy is to manually restore the minimized Help Window.
 3. **If you accidentally press the alt key (Windows, Linux) or option key (MacOS)** on your keyboard while typing a command, the arrow keys will no longer navigate the command box. To rectify this, press the alt/option key again.
-<<<<<<< HEAD
-3. **If you add very long names, tags, or other information** (> 80 characters) to contacts, and the application window is not wide enough to display the entire line of text, the text will be truncated with `...` at the end.
-4. **If you want to add tags to an existing contact**, you need to type in all existing tags to retain them.
-5. **Advfilter does not accept mathematical expressions as values**. Mathematical expressions encompass any non-alphanumeric strings that include operators such as `+`, `-`, `/`, and `*`. Hence, commands such as `advfilter t\neighbours >= 10/3` will be considered invalid.
-6. **Export command as the first command**. To prevent this issue, ensure that an update operation (e.g., adding a contact) is performed first so that the bae_addressbook.json file is created before attempting to use the export command.
-=======
 4. **If you add very long names, tags, or other information** (> 80 characters) to contacts, and the application window is not wide enough to display the entire line of text, the text will be truncated with `...` at the end.
 5. **If you want to add tags to an existing contact**, you need to type in all existing tags to retain them.
 6. **Advfilter does not accept mathematical expressions as values**. Mathematical expressions encompass any non-alphanumeric strings that include operators such as `+`, `-`, `/`, and `*`. Hence, commands such as `advfilter t\neighbours >= 10/3` will be considered invalid.
 7. **When you run the BA€ `.jar` for the first time, the first data export will produce an error.** To prevent this issue, ensure that an update operation (e.g., adding a contact) is performed first so that the addressbook.json file is created before attempting to use the export command.
->>>>>>> 466d3192
 
 --------------------------------------------------------------------------------------------------------------------
 
